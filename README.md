--- conflicted
+++ resolved
@@ -8,45 +8,43 @@
 
 ## Installation
 
-<<<<<<< HEAD
+
 You will probably need to run these commands as root (e.g. with `sudo`), unless you have changed your system configuration to support the installation of packages as a normal user.
 
 ### Ubuntu
-
-```sh
-apt-get install python-dev libusb-1.0-0-dev libudev-dev
-pip install Cython
-pip install git+git://github.com/trustcrypto/python-onlykey.git
-pip install git+git://github.com/trustcrypto/onlykey-agent.git
 ```
-
-### OpenSUSE
-
-```sh
-zypper install python-pip python-devel libusb-1_0-devel libudev-devel
-pip2 install Cython
-pip2 install git+git://github.com/trustcrypto/python-onlykey.git
-pip2 install git+git://github.com/trustcrypto/onlykey-agent.git
-=======
+$ apt update && apt upgrade
+$ apt install python-pip python-dev libusb-1.0-0-dev libudev-dev
+$ pip2 install -U setuptools pip
+$ pip2 install Cython
+$ pip2 install git+git://github.com/trustcrypto/python-onlykey.git
+$ pip2 install git+git://github.com/trustcrypto/onlykey-agent.git
+```
 ### Debian 
 ```
 $ apt update && apt upgrade
 $ apt install python-pip python-dev libusb-1.0-0-dev libudev-dev
-$ pip install -U setuptools pip
-$ pip install Cython
-$ pip install git+git://github.com/trustcrypto/python-onlykey.git
-$ pip install git+git://github.com/trustcrypto/onlykey-agent.git
+$ pip2 install -U setuptools pip
+$ pip2 install Cython
+$ pip2 install git+git://github.com/trustcrypto/python-onlykey.git
+$ pip2 install git+git://github.com/trustcrypto/onlykey-agent.git
 ```
 ### Fedora/RedHat
 ```
 $ yum update
 $ yum install python-pip python-devel libusb-devel libudev-devel \
               gcc redhat-rpm-config
-$ pip install -U setuptools pip
-$ pip install Cython
-$ pip install git+git://github.com/trustcrypto/python-onlykey.git
-$ pip install git+git://github.com/trustcrypto/onlykey-agent.git
->>>>>>> b95b5a45
+$ pip2 install -U setuptools pip
+$ pip2 install Cython
+$ pip2 install git+git://github.com/trustcrypto/python-onlykey.git
+$ pip2 install git+git://github.com/trustcrypto/onlykey-agent.git
+```
+### OpenSUSE
+```
+$ zypper install python-pip python-devel libusb-1_0-devel libudev-devel
+$ pip2 install Cython
+$ pip2 install git+git://github.com/trustcrypto/python-onlykey.git
+$ pip2 install git+git://github.com/trustcrypto/onlykey-agent.git
 ```
 
 ## Getting started
@@ -121,4 +119,4 @@
 	2017-09-19 00:15:30,946 INFO         Please enter the 3 digit challenge code on OnlyKey (and press ENTER if necessary)                    
 	2 1 4
 	
-*Enter the shown challenge code on OnlyKey, 2-1-4*+*Enter the shown challenge code on OnlyKey, 2-1-4*
